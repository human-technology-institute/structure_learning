--- conflicted
+++ resolved
@@ -80,19 +80,12 @@
                 else:
                     print('Invalid initial state')
             else:
-<<<<<<< HEAD
-                initial_state = self._pc_state if pc_init else generate_DAG(self.num_nodes, 0.5, seed)
-                initial_state[whitelist] = 1
-                initial_state[blacklist] = 0
-                if proposal_object is None or proposal_object == 'partition':
-=======
                 initial_state = (self._pc_state if proposal_object == 'partition' else self.pc_graph) if pc_init else generate_DAG(self.num_nodes, 0.5, seed)
                 if whitelist is not None:
                     initial_state[whitelist > 0] = 1
                 if blacklist is not None:
                     initial_state[blacklist > 0] = 0
                 if proposal_object == 'partition':
->>>>>>> 708477af
                     initial_state = build_partition(incidence=initial_state, node_labels=self.node_labels)
                     proposal_object = PartitionProposal(initial_state, whitelist=whitelist, blacklist=blacklist, seed=seed)
                 else:
